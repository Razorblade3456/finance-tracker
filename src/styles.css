--- conflicted
+++ resolved
@@ -367,19 +367,6 @@
   padding-top: 2rem;
 }
 
-<<<<<<< HEAD
-html.money-drag,
-html.money-drag *,
-body.money-drag,
-body.money-drag * {
-  cursor: url("data:image/svg+xml,%3Csvg xmlns='http://www.w3.org/2000/svg' width='32' height='32' viewBox='0 0 32 32'%3E%3Cdefs%3E%3ClinearGradient id='g' x1='0%25' y1='0%25' x2='100%25' y2='100%25'%3E%3Cstop offset='0%25' stop-color='%2328c76f'/%3E%3Cstop offset='100%25' stop-color='%23038c7f'/%3E%3C/linearGradient%3E%3C/defs%3E%3Ccircle cx='16' cy='16' r='15' fill='url(%23g)'/%3E%3Ctext x='16' y='21' font-size='18' text-anchor='middle' fill='%23f4fef8' font-family='"Segoe UI", sans-serif'%3E$%3C/text%3E%3C/svg%3E") 16 16,
-=======
-body.money-drag,
-body.money-drag * {
-  cursor: url("data:image/svg+xml,%3Csvg xmlns='http://www.w3.org/2000/svg' width='32' height='32' viewBox='0 0 32 32'%3E%3Cdefs%3E%3ClinearGradient id='g' x1='0%25' y1='0%25' x2='100%25' y2='100%25'%3E%3Cstop offset='0%25' stop-color='%2328c76f'/%3E%3Cstop offset='100%25' stop-color='%23038c7f'/%3E%3C/linearGradient%3E%3C/defs%3E%3Ccircle cx='16' cy='16' r='15' fill='url(%23g)'/%3E%3Ctext x='16' y='21' font-size='18' text-anchor='middle' fill='%23f4fef8' font-family='Arial'%3E$%3C/text%3E%3C/svg%3E") 16 16,
->>>>>>> f3b0d354
-    grabbing !important;
-}
 
 .trash-dropzone {
   position: fixed;
@@ -438,120 +425,4 @@
 .trash-dropzone.active .trash-icon {
   background: rgba(248, 113, 113, 0.25);
   transform: scale(1.08);
-<<<<<<< HEAD
-}
-
-.chart-card {
-  margin-top: clamp(2rem, 5vw, 3rem);
-  background: rgba(255, 255, 255, 0.85);
-  border-radius: 1.75rem;
-  padding: clamp(1.5rem, 3vw, 2.5rem);
-  box-shadow: 0 24px 45px -32px rgba(15, 23, 42, 0.45);
-  display: flex;
-  flex-direction: column;
-  gap: 0.75rem;
-  align-items: center;
-}
-
-.chart-title {
-  margin: 0;
-  font-size: clamp(1.15rem, 2vw, 1.5rem);
-  font-weight: 600;
-}
-
-.chart-subtitle {
-  margin: 0;
-  color: #64748b;
-  font-size: 0.9rem;
-}
-
-.chart-wrapper {
-  width: min(100%, 720px);
-}
-
-.pie-chart {
-  display: grid;
-  gap: 1.5rem;
-  justify-items: center;
-}
-
-.pie-chart-svg {
-  width: min(100%, 340px);
-  max-width: 100%;
-  height: auto;
-}
-
-.pie-slice {
-  transition: stroke-width 0.25s ease, transform 0.25s ease, filter 0.25s ease, opacity 0.25s ease;
-  opacity: 0.85;
-}
-
-.pie-slice.active {
-  opacity: 1;
-}
-
-.pie-center {
-  fill: rgba(248, 250, 252, 0.85);
-  stroke: rgba(148, 163, 184, 0.25);
-  stroke-width: 1;
-}
-
-.pie-value {
-  font-size: 1rem;
-  font-weight: 700;
-  fill: #0f172a;
-}
-
-.pie-label {
-  font-size: 0.8rem;
-  fill: #64748b;
-}
-
-.pie-legend {
-  list-style: none;
-  margin: 0;
-  padding: 0;
-  display: grid;
-  grid-template-columns: repeat(auto-fit, minmax(180px, 1fr));
-  gap: 0.75rem;
-  width: 100%;
-}
-
-.pie-legend-item {
-  display: flex;
-  gap: 0.75rem;
-  align-items: center;
-  padding: 0.65rem 0.85rem;
-  border-radius: 1rem;
-  transition: transform 0.2s ease, background 0.2s ease, box-shadow 0.2s ease;
-  background: rgba(226, 232, 240, 0.4);
-  cursor: pointer;
-}
-
-.pie-legend-item:hover,
-.pie-legend-item.active {
-  transform: translateY(-2px);
-  background: rgba(148, 163, 184, 0.25);
-  box-shadow: 0 15px 30px -24px rgba(15, 23, 42, 0.45);
-}
-
-.pie-legend-swatch {
-  width: 0.9rem;
-  height: 0.9rem;
-  border-radius: 0.4rem;
-  flex-shrink: 0;
-}
-
-.pie-legend-text {
-  display: flex;
-  flex-direction: column;
-  gap: 0.1rem;
-  font-size: 0.8rem;
-  color: #1e293b;
-}
-
-.pie-legend-text strong {
-  font-size: 0.9rem;
-=======
->>>>>>> f3b0d354
 }